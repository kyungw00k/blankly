--- conflicted
+++ resolved
@@ -252,10 +252,6 @@
 
                 zip_.close()
 
-<<<<<<< HEAD
-                print("Uploading...")
-                api.upload(model_path, model_id='')
-=======
                 info_print("Uploading...")
                 response = api.upload(model_path, model_id='test2')
                 if 'error' in response:
@@ -264,7 +260,6 @@
                     info_print(f"Model upload completed at {response['timestamp']}:")
                     info_print(f"\tModel ID:\t{response['modelId']}")
                     info_print(f"\tView at:\t{response['url']}")
->>>>>>> d0c7c590
 
     elif which == 'init':
         print("Initializing...")
