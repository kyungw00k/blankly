"""
    Class for creating general websocket streams
    Copyright (C) 2021  Emerson Dove

    This program is free software: you can redistribute it and/or modify
    it under the terms of the GNU Lesser General Public License as published
    by the Free Software Foundation, either version 3 of the License, or
    (at your option) any later version.

    This program is distributed in the hope that it will be useful,
    but WITHOUT ANY WARRANTY; without even the implied warranty of
    MERCHANTABILITY or FITNESS FOR A PARTICULAR PURPOSE.  See the
    GNU Lesser General Public License for more details.

    You should have received a copy of the GNU Lesser General Public License
    along with this program.  If not, see <https://www.gnu.org/licenses/>.
"""
import random

import requests

import blankly.utils.utils
from blankly.exchanges.interfaces.alpaca.alpaca_websocket import Tickers as Alpaca_Websocket
from blankly.exchanges.interfaces.binance.binance_websocket import Tickers as Binance_Websocket
from blankly.exchanges.interfaces.coinbase_pro.coinbase_pro_websocket import Tickers as Coinbase_Pro_Websocket
<<<<<<< HEAD
from blankly.exchanges.interfaces.kucoin.kucoin_websocket import Tickers as Kucoin_Websocket
from blankly.exchanges.interfaces.ftx.ftx_websocket import Tickers as Ftx_Websocket
=======
from blankly.exchanges.interfaces.okx.okx_websocket import Tickers as Okx_Websocket
>>>>>>> f0aae94f
from blankly.exchanges.managers.websocket_manager import WebsocketManager


class GeneralManager(WebsocketManager):
    def __init__(self, default_exchange, default_symbol):
        self.__default_exchange = default_exchange
        self.__default_currency = default_symbol

        self.__websockets = {}

        super().__init__(self.__websockets, default_symbol, default_exchange)

    def create_general_connection(self, callback, channel, log=None, override_symbol=None, override_exchange=None):
        """
        Create a channel on any given stream on any exchange. This is not stored in the manager object, only returned.
        """
        asset_id_cache = self.__default_currency
        exchange_cache = self.__default_exchange

        if override_symbol is not None:
            asset_id_cache = override_symbol

        if override_exchange is not None:
            exchange_cache = override_exchange

        if channel not in self.__websockets.keys():
            self.__websockets[channel] = {}

        if exchange_cache not in self.__websockets[channel].keys():
            self.__websockets[channel][exchange_cache] = {}

        if asset_id_cache not in self.__websockets[channel][exchange_cache].keys():
            self.__websockets[channel][exchange_cache][asset_id_cache] = {}

        use_sandbox = self.preferences['settings']['use_sandbox_websockets']

        if exchange_cache == "coinbase_pro":
            if use_sandbox:
                websocket = Coinbase_Pro_Websocket(asset_id_cache, channel, log,
                                                   WEBSOCKET_URL="wss://ws-feed-public.sandbox.pro.coinbase.com")
            else:
                websocket = Coinbase_Pro_Websocket(asset_id_cache, channel, log)
            websocket.append_callback(callback)

            self.__websockets[channel][exchange_cache][asset_id_cache] = websocket

            return websocket
<<<<<<< HEAD
        elif exchange_cache == "kucoin":
            if use_sandbox:
                response = requests.post('https://trade-sandbox.kucoin.com/_api/bullet-usercenter/v1/bullet-public'
                                         ).json()

                base_endpoint = response['data']['instanceServers'][0]['endpoint']
                token = response['data']['token']
                websocket = Kucoin_Websocket(asset_id_cache, channel, f"{base_endpoint}/socket.io/?token={token}", log)
                # wss://push-socketio-sandbox.kucoin.com
            else:
                response = requests.post('https://api.kucoin.com/api/v1/bullet-public').json()

                base_endpoint = response['data']['instanceServers'][0]['endpoint']
                token = response['data']['token']

                websocket = Kucoin_Websocket(asset_id_cache, channel,
                                             f"{base_endpoint}/api/v1/?token={token}&[connectId="
                                             f"{random.randint(1, 100000000) * 100000000}]", log)
            websocket.append_callback(callback)

            self.__websockets[channel][exchange_cache][asset_id_cache] = websocket

            return websocket
        elif exchange_cache == "ftx":
            if use_sandbox:
                raise ValueError("Error: FTX does not have a sandbox mode")
            else:
                websocket = Ftx_Websocket(override_symbol, asset_id_cache, channel, log)

            websocket.append_callback(callback)

            self.__websockets[channel][exchange_cache][asset_id_cache] = websocket

            return websocket
=======
        elif exchange_cache == "okx":
            if use_sandbox:
                websocket = Okx_Websocket(asset_id_cache, channel, log,
                                          WEBSOCKET_URL="wss://wspap.okx.com:8443/ws/v5/public?brokerId=9999")
            else:
                websocket = Okx_Websocket(asset_id_cache, channel, log)
            websocket.append_callback(callback)

            self.__websockets[channel][exchange_cache][asset_id_cache] = websocket
>>>>>>> f0aae94f
        elif exchange_cache == "binance":
            # Lower this to subscribe
            asset_id_cache = blankly.utils.to_exchange_symbol(asset_id_cache, "binance").lower()
            if use_sandbox:
                websocket = Binance_Websocket(asset_id_cache, channel, log,
                                              WEBSOCKET_URL="wss://testnet.binance.vision/ws")
            else:
                websocket = Binance_Websocket(asset_id_cache, channel, log)
            websocket.append_callback(callback)

            # Upper this to cache
            asset_id_cache = asset_id_cache.upper()
            self.__websockets[channel][exchange_cache][asset_id_cache] = websocket

            return websocket

        elif exchange_cache == "alpaca":
            stream = self.preferences['settings']['alpaca']['websocket_stream']

            asset_id_cache = blankly.utils.to_exchange_symbol(asset_id_cache, "alpaca")
            if use_sandbox:
                websocket = Alpaca_Websocket(asset_id_cache, channel, log,
                                             WEBSOCKET_URL=
                                             "wss://paper-api.alpaca.markets/stream/v2/{}/".format(stream))
            else:
                websocket = Alpaca_Websocket(asset_id_cache, channel, log,
                                             WEBSOCKET_URL="wss://stream.data.alpaca.markets/v2/{}/".format(stream))
            websocket.append_callback(callback)

            self.__websockets[channel][exchange_cache][asset_id_cache] = websocket

            return websocket

    """
    Create overriden method signatures
    """

    def append_callback(self, callback_object, channel, override_symbol=None, override_exchange=None):
        self.websockets = self.__websockets[channel]
        super().append_callback(callback_object, override_symbol, override_exchange)

    def is_websocket_open(self, channel, override_symbol=None, override_exchange=None):
        self.websockets = self.__websockets[channel]
        return super().is_websocket_open(override_symbol, override_exchange)

    def get_most_recent_time(self, channel, override_symbol=None, override_exchange=None):
        self.websockets = self.__websockets[channel]
        return super().get_most_recent_time(override_symbol, override_exchange)

    def get_time_feed(self, channel, override_symbol=None, override_exchange=None):
        self.websockets = self.__websockets[channel]
        return super().get_time_feed(override_symbol, override_exchange)

    def get_feed(self, channel, override_symbol=None, override_exchange=None):
        self.websockets = self.__websockets[channel]
        return super().get_feed(override_symbol, override_exchange)

    def get_response(self, channel, override_symbol=None, override_exchange=None):
        self.websockets = self.__websockets[channel]
        return super().get_response(override_symbol, override_exchange)

    def close_websocket(self, channel, override_symbol=None, override_exchange=None):
        self.websockets = self.__websockets[channel]
        return super().close_websocket(override_symbol, override_exchange)

    def restart_ticker(self, channel, override_symbol=None, override_exchange=None):
        self.websockets = self.__websockets[channel]
        return super().restart_ticker(override_symbol, override_exchange)

    def get_most_recent_tick(self, channel, override_symbol=None, override_exchange=None):
        self.websockets = self.__websockets[channel]
        return super().get_most_recent_tick(override_symbol, override_exchange)<|MERGE_RESOLUTION|>--- conflicted
+++ resolved
@@ -23,12 +23,9 @@
 from blankly.exchanges.interfaces.alpaca.alpaca_websocket import Tickers as Alpaca_Websocket
 from blankly.exchanges.interfaces.binance.binance_websocket import Tickers as Binance_Websocket
 from blankly.exchanges.interfaces.coinbase_pro.coinbase_pro_websocket import Tickers as Coinbase_Pro_Websocket
-<<<<<<< HEAD
 from blankly.exchanges.interfaces.kucoin.kucoin_websocket import Tickers as Kucoin_Websocket
 from blankly.exchanges.interfaces.ftx.ftx_websocket import Tickers as Ftx_Websocket
-=======
 from blankly.exchanges.interfaces.okx.okx_websocket import Tickers as Okx_Websocket
->>>>>>> f0aae94f
 from blankly.exchanges.managers.websocket_manager import WebsocketManager
 
 
@@ -76,7 +73,6 @@
             self.__websockets[channel][exchange_cache][asset_id_cache] = websocket
 
             return websocket
-<<<<<<< HEAD
         elif exchange_cache == "kucoin":
             if use_sandbox:
                 response = requests.post('https://trade-sandbox.kucoin.com/_api/bullet-usercenter/v1/bullet-public'
@@ -111,7 +107,6 @@
             self.__websockets[channel][exchange_cache][asset_id_cache] = websocket
 
             return websocket
-=======
         elif exchange_cache == "okx":
             if use_sandbox:
                 websocket = Okx_Websocket(asset_id_cache, channel, log,
@@ -121,7 +116,6 @@
             websocket.append_callback(callback)
 
             self.__websockets[channel][exchange_cache][asset_id_cache] = websocket
->>>>>>> f0aae94f
         elif exchange_cache == "binance":
             # Lower this to subscribe
             asset_id_cache = blankly.utils.to_exchange_symbol(asset_id_cache, "binance").lower()
