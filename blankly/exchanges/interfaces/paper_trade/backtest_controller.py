--- conflicted
+++ resolved
@@ -274,11 +274,8 @@
 
             # Attempt to find the same symbol/asset possibilities in the backtest blocks
             try:
-<<<<<<< HEAD
                 # Make sure to copy it because if you don't you delete this for any similar resolution
                 # If you don't copy it fails if you use two price events at the same resolution
-=======
->>>>>>> aad9a1af
                 download_ranges = copy.deepcopy(local_history_blocks[asset][resolution])
             except KeyError:
                 pass
