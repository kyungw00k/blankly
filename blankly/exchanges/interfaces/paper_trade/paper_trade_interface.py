"""
    Paper trade exchange constructed from other interfaces
    Copyright (C) 2021  Emerson Dove

    This program is free software: you can redistribute it and/or modify
    it under the terms of the GNU Lesser General Public License as published
    by the Free Software Foundation, either version 3 of the License, or
    (at your option) any later version.

    This program is distributed in the hope that it will be useful,
    but WITHOUT ANY WARRANTY; without even the implied warranty of
    MERCHANTABILITY or FITNESS FOR A PARTICULAR PURPOSE.  See the
    GNU Lesser General Public License for more details.

    You should have received a copy of the GNU Lesser General Public License
    along with this program.  If not, see <https://www.gnu.org/licenses/>.
"""

import threading
import time
import traceback

import blankly.exchanges.interfaces.paper_trade.utils as paper_trade
import blankly.utils.utils as utils
from blankly.exchanges.interfaces.paper_trade.local_account.trade_local import LocalAccount
from blankly.exchanges.interfaces.abc_exchange_interface import ABCExchangeInterface
from blankly.exchanges.interfaces.exchange_interface import ExchangeInterface
from blankly.exchanges.interfaces.paper_trade.backtesting_wrapper import BacktestingWrapper
from blankly.exchanges.orders.limit_order import LimitOrder
from blankly.exchanges.orders.market_order import MarketOrder
from blankly.exchanges.orders.stop_loss import StopLossOrder
from blankly.exchanges.orders.take_profit import TakeProfitOrder
from blankly.utils.exceptions import APIException, InvalidOrder


class PaperTradeInterface(ExchangeInterface, BacktestingWrapper):
    def __init__(self, derived_interface: ABCExchangeInterface, initial_account_values: dict = None):
        # This paper trade orders keeps a live track of the orders
        self.paper_trade_orders = []
        # These two keep track of which limit orders and when the order finishes
        self.canceled_orders = []
        self.executed_orders = []

        # Save the market order execution details for later
        self.market_order_execution_details = []

        self.get_products_cache = None
        self.get_fees_cache = {}
        self.get_order_filter_cache = {}

        self.__run_watchdog = True

        self.__thread = None

        # Set the type of the paper trade exchange to be the same as whichever interface its derived from
        ExchangeInterface.__init__(self, derived_interface.get_exchange_type(), derived_interface)
        BacktestingWrapper.__init__(self)

        self.__local_account_cache = None
        self.__initial_account_values = initial_account_values

        # Initialize our traded assets list
        self.traded_assets = []

        # self.evaluate_traded_account_assets()

        self.__enable_shorting = self.user_preferences['settings']['alpaca']['enable_shorting']

    @property
    def local_account(self):
        if self.__local_account_cache is None:
            if self.get_exchange_type() == 'keyless':
                accounts = utils.add_all_products({}, self.get_products())
            else:
                # Write in the accounts to our local account. This involves getting the values directly from the
                # exchange
                accounts = self.calls.get_account()
            # If it's given an initial account value dictionary, write all the account values that we passed in to the
            # function to the account, then default everything else to zero.
            if self.__initial_account_values is not None:
                for i in accounts.keys():
                    if i in self.__initial_account_values.keys():
                        accounts[i] = utils.AttributeDict({
                            'available': self.__initial_account_values[i],
                            'hold': 0.0
                        })
                    else:
                        accounts[i] = utils.AttributeDict({
                            'available': 0.0,
                            'hold': 0.0
                        })

            # Initialize the local account
            self.__local_account_cache = LocalAccount(accounts)
            return self.__local_account_cache
        else:
            return self.__local_account_cache

    def evaluate_traded_account_assets(self):
        # Because alpaca has so many columns we need to optimize to perform an accurate backtest
        accounts = self.get_account()

        for i in accounts.keys():
            if (accounts[i]['available'] + accounts[i]['hold']) != 0 and i not in self.traded_assets:
                self.traded_assets.append(i)

    def is_backtesting(self):
        """
        Return the backtest time if we're backtesting, if not just return None. If it's None the caller
         assumes no backtesting. The function being overridden always returns None
        """
        if self.backtesting:
            return self.time()
        else:
            return None

    def __check_trading_assets(self, symbol: str):
        """
        Append a newly traded symbol to traded assets array. This is used to more efficiently evaluate
        which accounts need graphs

        Args:
            symbol (str): The string representing the asset
        """
        base_asset = utils.get_base_asset(symbol)
        quote_asset = utils.get_quote_asset(symbol)

        if base_asset not in self.traded_assets:
            self.traded_assets.append(base_asset)

        if quote_asset not in self.traded_assets:
            self.traded_assets.append(quote_asset)

    def init_exchange(self):
        try:
            self.calls.get_exchange_type()
        except AttributeError:
            traceback.print_exc()
            raise AttributeError("Are you passing a non-exchange object into the paper trade constructor?")

    """ Needs to be overridden here """

    def start_paper_trade_watchdog(self):
        # TODO, this process could use variable update time/websocket usage, poll `time` and a variety of settings
        #  to create a robust trading system
        # Create the watchdog for watching limit orders
        self.__thread = threading.Thread(target=self.__paper_trade_watchdog(), daemon=True)
        self.__thread.start()
        self.__run_watchdog = True

    def stop_paper_trade_watchdog(self):
        self.__run_watchdog = False

    """ Needs to be overridden here """

    def __paper_trade_watchdog(self):
        """
        Internal order watching system
        """
        while True:
            time.sleep(10)
            if not self.__run_watchdog:
                break
            self.evaluate_limits()

    @staticmethod
    def __get_decimals(number) -> int:
        return utils.count_decimals(number)

    def override_local_account(self, value_dictionary: dict):
        """
        Push a new set of initial account values to the algorithm. All values not given in the
        value dictionary that currently exist will be set to zero.

        Args:
            value_dictionary (dict): Account dictionary of format {'BTC': 2.3, 'GRT': 1.1}
        """
        current_account = self.local_account.get_accounts()
        for k, v in current_account.items():
            if k in value_dictionary.keys():
                current_account[k] = utils.AttributeDict({
                    'available': value_dictionary[k],
                    'hold': 0
                })
            else:
                current_account[k] = utils.AttributeDict({
                    'available': 0,
                    'hold': 0
                })
        self.local_account.override_local_account(current_account)

    def evaluate_limits(self):
        """
        When this is run it checks the local paper trade orders to see if any need to go through
        """
        used_currencies = []
        for i in self.paper_trade_orders:
            if i["symbol"] not in used_currencies:
                used_currencies.append(i['symbol'])
        prices = {}

        decimals_dict = {}
        # get the market limits so that we can get accurate rounding
        for i in used_currencies:
            market_limits = self.get_order_filter(i)
            decimals_dict[i] = {}
            decimals_dict[i]['quantity_decimals'] = self.__get_decimals(market_limits['limit_order']['base_increment'])
            decimals_dict[i]['quote_decimals'] = self.__get_decimals(market_limits['market_order']['quote_increment'])

        for i in used_currencies:
            prices[i] = self.get_price(i)
            if not self.backtesting:
                time.sleep(.2)

        for i in range(len(self.paper_trade_orders)):
            index = self.paper_trade_orders[i]
            """
            Coinbase pro example
            {
                "id": "d0c5340b-6d6c-49d9-b567-48c4bfca13d2",
                "price": "0.10000000",
                "size": "0.01000000",
                "product_id": "BTC-USD",
                "side": "buy",
                "stp": "dc",
                "type": "limit",
                "time_in_force": "GTC",
                "post_only": false,
                "created_at": "2016-12-08T20:02:28.53864Z",
                "fill_fees": "0.0000000000000000",
                "filled_size": "0.00000000",
                "executed_value": "0.0000000000000000",
                "status": "pending",
                "settled": false
            }
            """
            if index['type'] in ('limit', 'stop_loss') and index['status'] == 'pending':
                current_price = prices[index['symbol']]
                limit_price = index['price']

                if index['side'] == 'buy':
                    if index['price'] > current_price:
                        # Take everything off hold
                        asset_id = index['symbol']
                        quote = utils.get_quote_asset(asset_id)

                        available = self.local_account.get_account(quote)['available']
                        # Put it back into available
                        self.local_account.update_available(quote, available + (index['size'] * index['price']))

                        # Take it out of hold
                        hold = self.local_account.get_account(quote)['hold']
                        self.local_account.update_hold(quote, hold - (index['size'] * index['price']))

                        order, funds, executed_value, fill_fees, filled_size = self.evaluate_paper_trade(index,
                                                                                                         index['price'])
                        self.local_account.trade_local(symbol=index['symbol'],
                                                       side='buy',
                                                       base_delta=filled_size,  # Gain filled size after fees
                                                       quote_delta=funds * -1,  # Loose the original fund amount
                                                       base_resolution=decimals_dict[index['symbol']]
                                                       ['quantity_decimals'],
                                                       quote_resolution=decimals_dict[index['symbol']]
                                                       ['quote_decimals'])
                        order['status'] = 'done'
                        order['settled'] = 'true'

                        # Add this to the executed orders
                        self.executed_orders.append({
                            'id': index['id'],
                            'executed_time': self.time(),
                        })

                        self.paper_trade_orders[i] = order
                elif index['side'] == 'sell':
                    if limit_price < current_price and index['type'] == 'limit' \
                            or current_price <= limit_price and index['type'] == 'stop_loss':
                        # Take everything off hold

                        asset_id = index['symbol']
                        base = utils.get_base_asset(asset_id)

                        available = self.local_account.get_account(base)['available']
                        # Put it back into available
                        self.local_account.update_available(base, available + index['size'])

                        # Remove it from hold
                        hold = self.local_account.get_account(base)['hold']
                        self.local_account.update_hold(base, hold - index['size'])

                        order, funds, executed_value, fill_fees, filled_size = self.evaluate_paper_trade(index,
                                                                                                         index['price'])
                        self.local_account.trade_local(symbol=index['symbol'],
                                                       side='sell',
                                                       base_delta=float(order['size'] * - 1),
                                                       # Loose size before any fees
                                                       quote_delta=executed_value,  # Executed value after fees
                                                       base_resolution=decimals_dict[index['symbol']]
                                                       ['quantity_decimals'],
                                                       quote_resolution=decimals_dict[index['symbol']]['quote_decimals']
                                                       )
                        order['status'] = 'done'
                        order['settled'] = 'true'

                        # Add this to the executed orders
                        self.executed_orders.append({
                            'id': index['id'],
                            'executed_time': self.time(),
                        })

                        self.paper_trade_orders[i] = order

    def evaluate_paper_trade(self, order, current_price):
        """
        This calculates fees & evaluates accurate value
        Args:
            order (dict): Order dictionary to derive the order attributes
            current_price (float): The current price of the currency pair the limit order was created on
        """
        funds = order['size'] * current_price
        executed_value = funds - funds * float((self.get_fees(order['symbol'])["maker_fee_rate"]))
        fill_fees = funds * float((self.get_fees(order['symbol'])["maker_fee_rate"]))
        fill_size = order['size'] - order['size'] * float((self.get_fees(order['symbol'])["maker_fee_rate"]))

        return order, funds, executed_value, fill_fees, fill_size

    @utils.enforce_base_asset
    def get_account(self, symbol=None) -> utils.AttributeDict:
        if symbol is None:
            return self.local_account.get_accounts()
        else:
            # This is a super call in all other interfaces. This apparently doesn't work here because of multiple
            # inheritance
            symbol = utils.get_base_asset(symbol)
            try:
                return self.local_account.get_account(symbol)
            except KeyError:
                if self.backtesting:
                    raise KeyError("Symbol not found. This can be caused by an invalid quote currency "
                                   "in backtest.json.")
                else:
                    raise KeyError("Symbol not found.")

    def take_profit_order(self, symbol: str, price: float, size: float) -> TakeProfitOrder:
        # we don't simulate partial fills, this is the same as take_profit
        order = self.limit_order(symbol, 'sell', price, size)
        return TakeProfitOrder(order._LimitOrder__order, order._LimitOrder__response, order.Interface)

    def stop_loss_order(self, symbol: str, price: float, size: float):
        return self.limit_order(symbol, 'sell', price, size, stop_loss=True)

    def market_order(self, symbol, side, size) -> MarketOrder:
        if not self.backtesting:
            print("Paper Trading...")
        needed = self.needed['market_order']
        creation_time = self.time()
        price = self.get_price(symbol)
        funds = price*size

        market_limits = self.get_order_filter(symbol)

        min_size = market_limits['market_order']["base_min_size"]

        max_size = market_limits['market_order']["base_max_size"]

        if size < min_size:
            raise InvalidOrder(f"Size is too small. Minimum is: {min_size}. You requested {size}.")

        if size > max_size:
            raise InvalidOrder(f"Size is too large. Maximum is: {max_size}. You requested {size}.")

        base_increment = market_limits['market_order']['base_increment']
        base_decimals = self.__get_decimals(base_increment)

        # Test if funds has more decimals than the increment. The increment is the maximum resolution of the quote.
        if self.should_auto_trunc:
            size = utils.trunc(size, base_decimals)
        elif self.__get_decimals(size) > base_decimals:
            raise InvalidOrder("Size resolution is too high, the highest resolution allowed for this symbol is: " +
                               str(base_increment) + ". You specified " + str(size) +
                               ". Try using blankly.trunc(size, decimal_number) to match the exchange resolution.")

        if self.get_exchange_type() == 'alpaca':
            # This could break, but there appears that 10 decimals is about right for alpaca
            quantity_decimals = 10
            shortable = market_limits['exchange_specific']['shortable']
        else:
            shortable = False
            quantity_decimals = self.__get_decimals(market_limits['limit_order']['base_increment'])

        order = {
            'size': size,
            'side': side,
            'symbol': symbol,
            'type': 'market'
        }
        qty = size

        # Test the purchase
        self.local_account.test_trade(symbol, side, qty, price, market_limits['market_order']["quote_increment"],
                                      quantity_decimals, (shortable and self.__enable_shorting))
        # Create coinbase pro-like id
        coinbase_pro_id = paper_trade.generate_coinbase_pro_id()
        # TODO the force typing here isn't strictly necessary because its run int the isolate_specific anyway
        response = {
            'symbol': str(symbol),
            'id': str(coinbase_pro_id),
            'created_at': str(creation_time),
            # 'funds': str(utils.trunc(size - size * float((self.__exchange_properties["taker_fee_rate"])),
            #                          base_decimals)),
            'size': str(size),
            'status': 'done',
            'type': 'market',
            'side': str(side),
            # 'specified_funds': str(funds),
            # 'post_only': 'false',
            # 'done_at': str(self.time()),
            # 'done_reason': 'filled',
            # 'fill_fees': str(utils.trunc(funds * float((self.__exchange_properties["maker_fee_rate"])),
            #                              quote_decimals)),
            # 'filled_size': str(utils.trunc(funds - funds *
            #                                float((self.__exchange_properties["maker_fee_rate"])) / price,
            #                                quantity_decimals)),
            # 'executed_value': str(utils.trunc(funds - funds * float((self.__exchange_properties["maker_fee_rate"])),
            #                                   quote_decimals)),
            # 'settled': 'true'
            'exchange_specific': {}
        }
        response = utils.isolate_specific(needed, response)
        self.paper_trade_orders.append(response)
        # Identify the trade also by exchange
        if self.backtesting:
            self.paper_trade_orders[-1]['exchange'] = self.get_exchange_type()

        if side == "buy":
            self.local_account.trade_local(symbol=symbol,
                                           side=side,
                                           base_delta=utils.trunc(qty -
                                                                  qty *
                                                                  float((self.get_fees(symbol)["taker_fee_rate"])),
                                                                  quantity_decimals),
                                           # Gain filled size after fees
                                           quote_delta=utils.trunc(funds * -1,
                                                                   base_decimals),  # Loose the original fund amount
                                           quote_resolution=base_decimals, base_resolution=quantity_decimals)
        elif side == "sell":
            self.local_account.trade_local(symbol=symbol,
                                           side=side,
                                           base_delta=utils.trunc(float(qty * -1), quantity_decimals),
                                           # Loose size before any fees
                                           quote_delta=utils.trunc(funds - funds *
                                                                   float((self.get_fees(symbol)[
                                                                       "taker_fee_rate"])),
                                                                   base_decimals),  # Gain executed value after fees
                                           quote_resolution=base_decimals, base_resolution=quantity_decimals)
        else:
            raise APIException("Invalid trade side: " + str(side))

        self.__check_trading_assets(symbol)

        self.market_order_execution_details.append({
            'id': response['id'],
            'executed_price': price
        })
        return MarketOrder(order, response, self)

    def limit_order(self, symbol, side, price, size, stop_loss=False) -> LimitOrder:
        """
        Used for buying or selling limit orders
        Args:
            symbol: currency to buy
            side: buy/sell
            price: price to set limit order
            size: amount of currency (like BTC) for the limit to be valued
        """
        needed = self.needed['limit_order']
        """
        {
            "id": "d0c5340b-6d6c-49d9-b567-48c4bfca13d2",
            "price": "0.10000000",
            "size": "0.01000000",
            "product_id": "BTC-USD",
            "side": "buy",
            "stp": "dc",
            "type": "limit",
            "time_in_force": "GTC",
            "post_only": false,
            "created_at": "2016-12-08T20:02:28.53864Z",
            "fill_fees": "0.0000000000000000",
            "filled_size": "0.00000000",
            "executed_value": "0.0000000000000000",
            "status": "pending",
            "settled": false
        }
        """
<<<<<<< HEAD
        order = {
            'size': size,
            'side': side,
            'price': price,
            'symbol': symbol,
            'type': 'stop_loss' if stop_loss else 'limit'
        }
=======
>>>>>>> 9634a658
        creation_time = self.time()

        order_filter = self.get_order_filter(symbol)

        min_base = float(order_filter['limit_order']["base_min_size"])
        max_base = float(order_filter['limit_order']["base_max_size"])

        if size < min_base:
            raise InvalidOrder("Order quantity is too small. Minimum is: " + str(min_base))

        if size > max_base:
            raise InvalidOrder("Order quantity is too large. Maximum is: " + str(max_base))

        min_price = float(order_filter['limit_order']["min_price"])
        max_price = float(order_filter['limit_order']["max_price"])

        if price < min_price:
            raise InvalidOrder("Limit price is too small. Minimum is: " + str(min_price))

        if price > max_price:
            raise InvalidOrder("Limit price is too large. Maximum is: " + str(max_price))

        # Check if the passed parameters are more accurate than either of the max base resolution or max price
        # resolution
        price_increment = order_filter['limit_order']['price_increment']
        price_increment_decimals = self.__get_decimals(price_increment)

        if self.__get_decimals(price) > price_increment_decimals:
            raise InvalidOrder("Fund resolution is too high, minimum resolution is: " + str(price_increment) +
                               ". Try using blankly.trunc(size, decimal_number) to match the exchange resolution.")

        base_increment = order_filter['limit_order']['base_increment']
        base_decimals = self.__get_decimals(base_increment)

        if self.should_auto_trunc:
            size = utils.trunc(size, base_decimals)
        elif self.__get_decimals(size) > base_decimals:
            raise InvalidOrder("Fund resolution is too high, minimum resolution is: " + str(base_increment) +
                               '. Try using blankly.trunc(size, decimal_number) to match the exchange resolution.')

        order = {
            'size': size,
            'side': side,
            'price': price,
            'symbol': symbol,
            'type': 'limit'
        }

        # Test the trade
        self.local_account.test_trade(symbol, side, size, price, quote_resolution=price_increment_decimals,
                                      base_resolution=base_decimals, shortable=False)

        # Create coinbase pro-like id
        coinbase_pro_id = paper_trade.generate_coinbase_pro_id()
        # TODO the response fills in the exchange specific tags into the base dictionary. This is
        #  useful but really shouldn't be included. We actually really need executed value as a
        #  universally included key.
        response = {
            'symbol': str(symbol),
            'id': str(coinbase_pro_id),
            'created_at': str(creation_time),
            'price': str(price),
            'size': str(size),
            'status': 'pending',
            "time_in_force": "GTC",
            'type': 'stop_loss' if stop_loss else 'limit',
            'side': str(side),
            # 'stp': 'dc',
            # 'post_only': 'false',
            # "fill_fees": "0.0000000000000000",
            # "filled_size": "0.00000000",
            # "executed_value": "0.0000000000000000",
            # 'settled': 'false'
            'exchange_specific': {}
        }
        response = utils.isolate_specific(needed, response)
        self.paper_trade_orders.append(response)
        # Identify the trade also by exchange
        self.paper_trade_orders[-1]['exchange'] = self.get_exchange_type()

        base = utils.get_base_asset(symbol)
        quote = utils.get_quote_asset(symbol)

        if side == "buy":
            available = self.local_account.get_account(quote)['available']
            # Loose the funds when buying
            self.local_account.update_available(quote, available - (size * price))

            # Gain the funds on hold when buying
            hold = self.local_account.get_account(quote)['hold']
            self.local_account.update_hold(quote, hold + (size * price))
        elif side == "sell":
            available = self.local_account.get_account(base)['available']
            # Loose the size when selling
            self.local_account.update_available(base, available - size)

            # Gain size on hold when selling
            hold = self.local_account.get_account(base)['hold']
            self.local_account.update_hold(base, hold + size)
        else:
            raise APIException(f"Invalid side {side}")
        # TODO this is super stinky but refactoring this code is even stinkier
        return StopLossOrder(order, response, self) if stop_loss else LimitOrder(order, response, self)

    def cancel_order(self, symbol, order_id) -> dict:
        """
        This block could potentially work for both exchanges
        """
        del symbol
        order_index = None
        for i in range(len(self.paper_trade_orders)):
            index = self.paper_trade_orders[i]
            if index['status'] == 'pending' and index['id'] == order_id:
                order_index = i
                break

        if order_index is not None:
            # Now that we found it make sure that we move the funds back on available
            order = self.paper_trade_orders[order_index]
            side = order['side']
            size = order['size']
            symbol = order['symbol']
            price = order['price']
            base_asset = utils.get_base_asset(symbol)
            quote_asset = utils.get_quote_asset(symbol)

            if side == 'buy':
                # When you cancel on the buy side you get those funds back in available
                available = self.local_account.get_account(quote_asset)['available']
                self.local_account.update_available(quote_asset, available + (size * price))

                # And loose them on hold
                hold = self.local_account.get_account(quote_asset)['hold']
                self.local_account.update_hold(quote_asset, hold - (size * price))
            elif side == 'sell':
                # Canceling a sell you gain the size back into available
                available = self.local_account.get_account(base_asset)['available']
                self.local_account.update_available(base_asset, available + size)

                # And you loose it in the hold
                hold = self.local_account.get_account(base_asset)['hold']
                self.local_account.update_hold(base_asset, hold - size)

            # This saves the order
            order_id = order['id']
            # Make sure to save this as a canceled order just before closing it
            # Make sure to write in the time also
            self.canceled_orders.append({
                'id': self.paper_trade_orders[order_index]['id'],
                'canceled_time': self.time()
            })

            del self.paper_trade_orders[order_index]
            return {"order_id": order_id}
        else:
            raise APIException("Order ID not found.")

    def get_open_orders(self, symbol=None):
        open_orders = []
        for i in self.paper_trade_orders:
            if i["status"] == "pending":
                open_orders.append(i)
        return open_orders

    def get_order(self, symbol, order_id) -> dict:
        for i in self.paper_trade_orders:
            if i["id"] == order_id:
                return i

    def get_products(self):
        def get_keyless_products():
            symbols_ = []
            for full_symbol in self.full_prices:
                symbols_.append({
                    'symbol': full_symbol
                })
            self.get_products_cache = symbols_
        if self.backtesting:
            if self.get_products_cache is None:
                if self.get_exchange_type() == 'keyless':
                    get_keyless_products()
                else:
                    self.get_products_cache = self.calls.get_products()
            return self.get_products_cache
        else:
            if self.get_exchange_type() == 'keyless':
                get_keyless_products()
                return self.get_products_cache
            else:
                return self.calls.get_products()

    def get_fees(self, symbol):
        if self.backtesting:
            # Add exchanges that actually require a symbol
            type_ = self.get_exchange_type()
            if type_ == 'okx' or type_ == 'binance':
                if symbol not in self.get_fees_cache:
                    self.get_fees_cache[symbol] = self.calls.get_fees(symbol)
                    return self.get_fees_cache[symbol]
                else:
                    return self.get_fees_cache[symbol]
            # If it doesn't require a symbol just store it in the root
            else:
                if self.get_fees_cache == {}:
                    self.get_fees_cache = self.calls.get_fees(symbol)
                    return self.get_fees_cache
                else:
                    return self.get_fees_cache
        else:
            return self.calls.get_fees(symbol)

    def get_product_history(self, symbol, epoch_start, epoch_stop, resolution):
        if self.backtesting:
            return utils.extract_price_by_resolution(self.full_prices, symbol, epoch_start, epoch_stop, resolution)
        else:
            return self.calls.get_product_history(symbol, epoch_start, epoch_stop, resolution)

    def get_order_filter(self, symbol):
        # Don't re-query order filter if its cached
        if symbol not in self.get_order_filter_cache:
            self.get_order_filter_cache[symbol] = self.calls.get_order_filter(symbol)

        if self.get_exchange_type() == 'binance':
            self.get_order_filter_cache[symbol] = self.__evaluate_binance_limits(self.get_price(symbol),
                                                                                 self.get_order_filter_cache[symbol])
        return self.get_order_filter_cache[symbol]

    def get_price(self, symbol) -> float:
        if self.backtesting:
            return self.get_backtesting_price(symbol)
        else:
            return self.calls.get_price(symbol)

    @staticmethod
    def __evaluate_binance_limits(price: (int, float), order_filter):
        order_filter['limit_order']['min_price'] = order_filter['exchange_specific']['limit_multiplier_down'] * price
        order_filter['limit_order']['max_price'] = order_filter['exchange_specific']['limit_multiplier_up'] * price
        return order_filter<|MERGE_RESOLUTION|>--- conflicted
+++ resolved
@@ -493,7 +493,6 @@
             "settled": false
         }
         """
-<<<<<<< HEAD
         order = {
             'size': size,
             'side': side,
@@ -501,8 +500,6 @@
             'symbol': symbol,
             'type': 'stop_loss' if stop_loss else 'limit'
         }
-=======
->>>>>>> 9634a658
         creation_time = self.time()
 
         order_filter = self.get_order_filter(symbol)
