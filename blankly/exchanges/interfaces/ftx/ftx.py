"""
    FTX definition & setup
    Copyright (C) 2021 Blankly Finance

    This program is free software: you can redistribute it and/or modify
    it under the terms of the GNU Lesser General Public License as published
    by the Free Software Foundation, either version 3 of the License, or
    (at your option) any later version.

    This program is distributed in the hope that it will be useful,
    but WITHOUT ANY WARRANTY; without even the implied warranty of
    MERCHANTABILITY or FITNESS FOR A PARTICULAR PURPOSE.  See the
    GNU Lesser General Public License for more details.

    You should have received a copy of the GNU Lesser General Public License
    along with this program.  If not, see <https://www.gnu.org/licenses/>.
"""


from blankly.exchanges.exchange import Exchange
from blankly.exchanges.interfaces.ftx.ftx_api import FTXAPI
from blankly.exchanges.auth.auth_constructor import AuthConstructor
from blankly.exchanges.interfaces.paper_trade.paper_trade_interface import PaperTradeInterface
from blankly.exchanges.interfaces.ftx.ftx_interface import FTXInterface
from blankly.utils import utils


class FTX(Exchange):
    def __init__(self, portfolio_name=None, keys_path="keys.json", settings_path=None):
        Exchange.__init__(self, "ftx", portfolio_name, settings_path)

        # Load the auth from the keys file
        auth = AuthConstructor(keys_path, portfolio_name, 'ftx', ['API_KEY', 'API_SECRET', 'sandbox'])

        keys = auth.keys
        sandbox = super().evaluate_sandbox(auth)

<<<<<<< HEAD
        calls = FTXAPI(keys['API_KEY'], keys['API_SECRET'], _subaccount_name=keys.get('SUBACCOUNT', None))
=======
        calls = FTXAPI(keys['API_KEY'], keys['API_SECRET'],
                       tld=self.preferences["settings"]["ftx"]["ftx_tld"])
>>>>>>> 32dd6df5

        # Always finish the method with this function
        super().construct_interface_and_cache(calls)

        # FTX is unique because we can continue by wrapping the interface in paper trade
        if sandbox:
            utils.info_print('The sandbox setting is enabled for this key. FTX has been created as a '
                             'paper trading instance.')
            self.interface = PaperTradeInterface(FTXInterface('ftx', calls))

    """
    Builds information about the asset on this exchange by making particular API calls
    """

    def get_asset_state(self, symbol):
        """
        This determines the internal properties of the exchange block.
        Should be implemented per-class because it requires different types of interaction with each exchange.
        """
        # TODO Populate this with useful information
        return self.interface.get_account(symbol)

    def get_exchange_state(self):
        """
        Exchange state is the external properties for the exchange block
        """
        # TODO Populate this with useful information
        return self.interface.get_fees()

    def get_direct_calls(self) -> FTXAPI:
        return self.calls<|MERGE_RESOLUTION|>--- conflicted
+++ resolved
@@ -35,12 +35,8 @@
         keys = auth.keys
         sandbox = super().evaluate_sandbox(auth)
 
-<<<<<<< HEAD
-        calls = FTXAPI(keys['API_KEY'], keys['API_SECRET'], _subaccount_name=keys.get('SUBACCOUNT', None))
-=======
-        calls = FTXAPI(keys['API_KEY'], keys['API_SECRET'],
-                       tld=self.preferences["settings"]["ftx"]["ftx_tld"])
->>>>>>> 32dd6df5
+        calls = FTXAPI(keys['API_KEY'], keys['API_SECRET'], tld=self.preferences["settings"]["ftx"]["ftx_tld"],
+                       _subaccount_name=keys.get('SUBACCOUNT', None))
 
         # Always finish the method with this function
         super().construct_interface_and_cache(calls)
