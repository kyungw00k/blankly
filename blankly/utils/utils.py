"""
    Utils file for assisting with trades or market analysis.
    Copyright (C) 2021  Emerson Dove

    This program is free software: you can redistribute it and/or modify
    it under the terms of the GNU Lesser General Public License as published
    by the Free Software Foundation, either version 3 of the License, or
    (at your option) any later version.

    This program is distributed in the hope that it will be useful,
    but WITHOUT ANY WARRANTY; without even the implied warranty of
    MERCHANTABILITY or FITNESS FOR A PARTICULAR PURPOSE.  See the
    GNU Lesser General Public License for more details.

    You should have received a copy of the GNU Lesser General Public License
    along with this program.  If not, see <https://www.gnu.org/licenses/>.
"""
import blankly

import datetime
import json
import sys
import decimal
import os
from datetime import datetime as dt, timezone
from math import ceil, trunc as math_trunc
from typing import Type, Union

import dateutil.parser as dp
import numpy as np
import pandas as pd
import pandas_market_calendars as mcal

from blankly.utils.time_builder import time_interval_to_seconds
import blankly.utils.import_checks as import_checks


# Copy of settings to compare defaults vs overrides
default_general_settings = {
    "settings": {
        "account_update_time": import_checks.UserInputParser(5000, (int, str)),  
        "use_sandbox": import_checks.UserInputParser(False, bool),
        "use_sandbox_websockets": import_checks.UserInputParser(False, bool),
        "websocket_buffer_size": import_checks.UserInputParser(10000, int, import_checks.is_positive),
        "test_connectivity_on_auth": import_checks.UserInputParser(True, bool),

        "coinbase_pro": {
            "cash": import_checks.UserInputParser("USD", str),  # This is default USD but really
                                                               # designed to be anything - imagine
                                                               # trading ETH-BTC
        },
        "binance": {
            "cash": import_checks.UserInputParser("USDT", str),
            "binance_tld": import_checks.UserInputParser("us", str, import_checks.is_in_list, {"allowable": ["us", "com"]})
        },
        "alpaca": {
<<<<<<< HEAD
            "websocket_stream": import_checks.UserInputParser("iex", str),
            "cash": import_checks.UserInputParser("USD", str),
            "enable_shorting" : import_checks.UserInputParser(True, bool)
=======
            "websocket_stream": "iex",
            "cash": "USD",
            "enable_shorting": True,
            "use_yfinance": False,
>>>>>>> ccf8be20
        },
        "oanda": {
            "cash": import_checks.UserInputParser("USD", str)
        }
    }
}

default_backtest_settings = {
    "price_data": {
        "assets": import_checks.UserInputParser([],str)
    },
    "settings": {
        "use_price": import_checks.UserInputParser("close", str, import_checks.is_in_list,
                                                   {"allowable": ["close", "open", "high", "low", "adj_close"]}),
        "smooth_prices": import_checks.UserInputParser(False, bool),
        "GUI_output": import_checks.UserInputParser(True, bool),
        "show_tickers_with_zero_delta": import_checks.UserInputParser(False, bool),
        "save_initial_account_value": import_checks.UserInputParser(True, bool),
        "show_progress_during_backtest": import_checks.UserInputParser(True, bool),

        "cache_location": import_checks.UserInputParser("./price_caches", str),

        "continuous_caching": import_checks.UserInputParser(True, bool),
        "resample_account_value_for_metrics": import_checks.UserInputParser("1d", (int, str), import_checks.is_timeframe),
        "quote_account_value_in": import_checks.UserInputParser("USD", str, import_checks.is_in_list,
                                                                {"allowable": "USD", "case_sensitive": True}),
        "ignore_user_exceptions": import_checks.UserInputParser(False, bool),
        "risk_free_return_rate": import_checks.UserInputParser(0.0, float, import_checks.in_range,
                                                               {"allowable_range": (0, 0.1)}),
        "benchmark_symbol" : import_checks.UserInputParser(None, str)                                                     
    }
}

default_notify_settings = {
    "email": {
        "port": import_checks.UserInputParser(465, int, import_checks.is_in_list,
                                              {"allowable": [25, 2525, 587, 465, 25, 2526]}),
        "smtp_server": import_checks.UserInputParser("smtp.website.com", str),
        # Assuming any errors will get caught on connection
        "sender_email": import_checks.UserInputParser("email_attached_to_smtp_account@web.com", str,
                                                      import_checks.is_valid_email),
        "receiver_email": import_checks.UserInputParser("email_to_send_to@web.com", str, import_checks.is_valid_email),
        "password": import_checks.UserInputParser("my_password", str)
    },
    "text": {
        "phone_number": import_checks.UserInputParser("1234567683", (str,int)),
        "provider": import_checks.UserInputParser("verizon", str, import_checks.is_in_list, {
            "allowable": ["verizon", "att", "boost", "cricket", "sprint", "t_mobile", "us_cellular", "virgin_mobile"]})
    }
}


def load_json_file(override_path=None):
    f = open(override_path, )
    json_file = json.load(f)
    f.close()
    return json_file


class __BlanklySettings:
    def __init__(self, default_path: str, default_settings: dict, not_found_err: str):
        """
        Create a class that can manage caching for loading and writing to user preferences with a low overhead.

        This can dramatically accelerate instantiation of new interfaces or other objects

        Args:
            default_path: The default path to look for settings - such as ./settings.json
            default_settings: The default settings in which to compare the loaded settings to. This helps the user
             learn if they're missing important settings and avoids keyerrors later on
            not_found_err: A string that is shown if the file they specify is not found
        """
        self.__settings_cache = {}
        self.__default_path = default_path
        self.__default_settings = default_settings
        self.__not_found_err = not_found_err

    # Recursively check if the user has all the preferences, inform when defaults are missing
    def __compare_dicts(self, default_settings, user_settings):
        for k, v in default_settings.items():
            if isinstance(v, dict):
                if k in user_settings:
                    self.__compare_dicts(v, user_settings[k])
                else:
                    warning_string = "\"" + str(k) + "\" not specified in preferences, defaulting to: \"" + str(v) + \
                                     "\""
                    info_print(warning_string)
                    user_settings[k] = v
            else:

                # V is an instance of User_Input_Checker 
                v: import_checks.UserInputParser

                if k in user_settings:

                    # Check if the user's input is valid
                    try:
                        v.is_valid(user_settings[k])
                    except Exception as err:
                        warning_string = [f"User-provided value for key \'{k}\' is invalid: "]
                        warning_string += [str(err)]
                        warning_string += ["\t"*3 + f"Overwriting user-provided value with the default value: \'{v.default}\' \n"]
                        info_print("".join(warning_string))
                        user_settings[k] = v.default

                else:
                    warning_string = "\"" + str(k) + "\" not specified in preferences, defaulting to: \"" + \
                                     str(v.default) + "\""
                    info_print(warning_string)
                    user_settings[k] = v.default

        return user_settings

    def load(self, override_path=None) -> dict:
        # Make overrides sticky by changing how the default is set. This is cool because the user can put settings in
        # obscure locations and then continue to load from them
        if override_path is not None:
            self.__default_path = override_path

        if self.__default_path not in self.__settings_cache:
            try:
                preferences = load_json_file(self.__default_path)
            except FileNotFoundError:
                raise FileNotFoundError(self.__not_found_err)
            preferences = self.__compare_dicts(self.__default_settings, preferences)
            self.__settings_cache[self.__default_path] = preferences
            return preferences
        else:
            return self.__settings_cache[self.__default_path]

    def write(self, json_information: dict, override_path: str = None):
        # In this case on writes it doesn't change the default path if its overridden globally
        if override_path is None:
            self.__settings_cache[self.__default_path] = json_information
            f = open(self.__default_path, "w")
        else:
            self.__settings_cache[override_path] = json_information
            f = open(override_path, "w")
        f.write(json.dumps(json_information, indent=2))


general_settings = __BlanklySettings('./settings.json', default_general_settings,
                                     "Make sure a settings.json file is placed in the same folder as the project "
                                     "working directory!")

backtest_settings = __BlanklySettings('./backtest.json', default_backtest_settings,
                                      "To perform a backtest, make sure a backtest.json file is placed in the same "
                                      "folder as the project working directory!")

notify_settings = __BlanklySettings('./notify.json', default_notify_settings,
                                    "To send emails locally, make sure a notify.json file is placed in the same folder "
                                    "as the project working directory. This is not necessary when deployed live on "
                                    "blankly cloud.")


def load_user_preferences(override_path=None) -> dict:
    return general_settings.load(override_path)


def load_backtest_preferences(override_path=None) -> dict:
    return backtest_settings.load(override_path)


def write_backtest_preferences(json_file, override_path=None):
    backtest_settings.write(json_file, override_path)


def load_notify_preferences(override_path=None) -> dict:
    return notify_settings.load(override_path)


def pretty_print_JSON(json_object, actually_print=True):
    """
    Json pretty printer for general string usage
    """
    out = json.dumps(json_object, indent=2)
    if actually_print:
        print(out)
    return out


def epoch_from_ISO8601(ISO8601) -> float:
    return dp.parse(ISO8601).timestamp()


def convert_input_to_epoch(value: Union[str, dt]) -> float:
    if isinstance(value, str):
        return epoch_from_ISO8601(value)
    elif isinstance(value, dt):
        return value.timestamp()
    elif isinstance(value, float):
        return value
    raise ValueError("Incorrect value input given, expected string or value but got: {}".format(type(value)))


def ISO8601_from_epoch(epoch) -> str:
    return dt.utcfromtimestamp(epoch).isoformat() + 'Z'

# Removed due to sklearn dependency
# def get_price_derivative(ticker, point_number):
#     """
#     Performs regression n points back
#     """
#     feed = np.array(ticker.get_ticker_feed()).reshape(-1, 1)
#     times = np.array(ticker.get_time_feed()).reshape(-1, 1)
#     if point_number > len(feed):
#         point_number = len(feed)
#
#     feed = feed[-point_number:]
#     times = times[-point_number:]
#     prices = []
#     for i in range(point_number):
#         prices.append(feed[i][0]["price"])
#     prices = np.array(prices).reshape(-1, 1)
#
#     regressor = LinearRegression()
#     regressor.fit(times, prices)
#     regressor.predict(times)
#     return regressor.coef_[0][0]


# def fit_parabola(ticker, point_number):
#     """
#     Fit simple parabola
#     """
#     feed = ticker.get_ticker_feed()
#     times = ticker.get_time_feed()
#     if point_number > len(feed):
#         point_number = len(feed)
#
#     feed = feed[-point_number:]
#     times = times[-point_number:]
#     prices = []
#     for i in range(point_number):
#         prices.append(float(feed[i]["price"]))
#         times[i] = float(times[i])
#
#     # Pull the times back to x=0 so we can know what happens next
#     latest_time = times[-1]
#     for i in range(len(prices)):
#         times[i] = times[i] - latest_time
#
#     return np.polyfit(times, prices, 2, full=True)


def to_blankly_symbol(symbol, exchange, quote_guess=None) -> str:
    if exchange == "binance":
        if quote_guess is not None:
            index = int(symbol.find(quote_guess))
            symbol = symbol[0:index]
            return symbol + "-" + quote_guess
        else:
            # Try your best to try to parse anyway
            quotes = ['BNB', 'BTC', 'TRX', 'XRP', 'ETH', 'USDT', 'BUSD', 'AUD', 'BRL', 'EUR', 'GBP', 'RUB',
                      'TRY', 'TUSD', 'USDC', 'PAX', 'BIDR', 'DAI', 'IDRT', 'UAH', 'NGN', 'VAI', 'BVND']
            for i in quotes:
                if __check_ending(symbol, i):
                    return to_blankly_symbol(symbol, 'binance', quote_guess=i)
            raise LookupError("Unable to parse binance coin id of: " + str(symbol))

    if exchange == "coinbase_pro":
        return symbol


def __check_ending(full_string, checked_ending) -> bool:
    check_length = len(checked_ending)
    return checked_ending == full_string[-check_length:]


def to_exchange_symbol(blankly_symbol, exchange):
    if exchange == "binance":
        return blankly_symbol.replace('-', '')
    if exchange == "alpaca":
        return get_base_asset(blankly_symbol)
    if exchange == "coinbase_pro":
        return blankly_symbol


def get_base_asset(symbol):
    # Gets the BTC of the BTC-USD
    return symbol.split('-')[0]


def get_quote_asset(symbol):
    # Gets the USD of the BTC-USD
    split = symbol.split('-')
    if len(split) > 1:
        return split[1]
    else:
        # This could go wrong
        return 'USD'


def rename_to(keys_array, renaming_dictionary):
    """
    Args:
        keys_array: A two dimensional array that contains information on which keys are changed:
            keys_array = [
                ["key1", "new name"],
                ["id", "user_id"],
                ["frankie", "gerald"],
            ]
        renaming_dictionary: Dictionary to perform the renaming on
    """
    mutated_dictionary = {**renaming_dictionary}
    if "exchange_specific" not in mutated_dictionary:
        mutated_dictionary["exchange_specific"] = {}

    for i in keys_array:
        if i[1] in renaming_dictionary:
            # If we're here this key has already been defined, push it to the specific
            mutated_dictionary["exchange_specific"][i[1]] = renaming_dictionary[i[1]]
            # Then continue with adding the key that we were going to add anyway
        mutated_dictionary[i[1]] = renaming_dictionary[(i[0])]
        del mutated_dictionary[i[0]]
    return mutated_dictionary


# Non-recursive check
def isolate_specific(needed, compare_dictionary):
    """
    This is the parsing algorithm used to homogenize the dictionaries
    """
    # Make a copy of the dictionary, so we don't modify it if you loop over
    compare_dictionary = {**compare_dictionary}
    # Create a row vector for the keys
    column = [column[0] for column in needed]  # ex: ['currency', 'available', 'hold']
    # Create an area to hold the specific data
    if 'exchange_specific' in compare_dictionary:
        exchange_specific = compare_dictionary['exchange_specific']
        del compare_dictionary['exchange_specific']
    else:
        exchange_specific = {}

    for k, v in compare_dictionary.items():
        required = False
        # Check if the value is one of the keys
        for index, val in enumerate(column):
            required = False
            # If it is, there is a state value for it
            if k == val:
                # Push type to value
                if v is not None:
                    compare_dictionary[k] = needed[index][1](v)
                else:
                    compare_dictionary[k] = v
                required = True
                break
        # Must not be found
        # Append non-necessary to the exchange specific dict
        # There has to be a way to do this without raising a flag value
        if not required:
            exchange_specific[k] = compare_dictionary[k]

    # Now we need to remove the keys that we appended to exchange_specific
    for k, v in exchange_specific.items():
        del compare_dictionary[k]

    # If there exists the exchange specific dict in the compare dictionary
    # This is done because after renaming, if there are naming conflicts they will already have been pushed here
    # Because we pulled out the naming conflicts dictionary we just write this directly
    compare_dictionary["exchange_specific"] = exchange_specific

    return compare_dictionary


def convert_epochs(epoch):
    """
    If an epoch time is very long it means that it includes decimals - generally milliseconds. We like the decimal
    format because its unambiguous
    """
    # Hope nobody is fixing this on Friday, June 11, 2128 at 8:53:20 AM (GMT)
    while epoch > 5000000000:
        epoch = epoch / 10
    return epoch


def compare_dictionaries(dict1, dict2, force_exchange_specific=True) -> bool:
    """
    Compare two output dictionaries to check if they have the same keys (excluding "exchange_specific")
    Args:
        dict1 (dict): First dictionary to compare
        dict2 (dict): Second dictionary to compare
        force_exchange_specific (bool): Check if the the exchange_specific tag is in the dictionary
    Returns:
        bool: Are the non specific tags the same?
    """

    # Make copies of the dictionaries
    dict1 = {**dict1}
    dict2 = {**dict2}

    if force_exchange_specific:
        if "exchange_specific" not in dict1:
            raise KeyError("Exchange specific tag not in: " + str(dict1))

        if "exchange_specific" not in dict2:
            raise KeyError("Exchange specific tag not in: " + str(dict2))

        # Safely remove keys now
        del dict1["exchange_specific"]
        del dict2["exchange_specific"]
    else:
        # Remove the tag if its there anyway
        try:
            del dict1["exchange_specific"]
        except KeyError:
            pass
        try:
            del dict2["exchange_specific"]
        except KeyError:
            pass

    valid_keys = []

    for key, value in dict1.items():
        # Check to make sure that key is in the other dictionary
        if key in dict2:
            # Now are they the same type
            if not isinstance(dict2[key], type(value)):
                # Issue detected
                print("Type of key " + str(dict1[key]) + " in dict1 is " + str(type(dict1[key])) +
                      ", but is " + str(type(dict2[key])) + f" in dict2. The name of the key is {key}.")
                return False
            else:
                # If it's a dictionary, go inside of it
                if isinstance(type(value), dict):
                    print("comparing:")
                    print(value)
                    print(dict2[key])
                    if not compare_dictionaries(value, dict2[key], force_exchange_specific=False):
                        return False

                valid_keys.append(key)
                # This code can more specifically compare the key pairs
                # if dict1[key] == dict2[key]:
                #     valid_keys.append(key)
                # else:
                #     print("Types of keys are the same, however " + str(dict1[key]) + " != " + str(dict2[key]) + ".")
                #     return False
        else:
            # Issue detected
            print(key + " found in dict1 but not in " + str(dict2))
            return False

    # Delete these keys so we can check for differences
    for i in valid_keys:
        del dict1[i]
        del dict2[i]

    if dict1 == {} and dict2 == {}:
        return True
    else:
        print("Differing keys:")
        print(dict1)
        print(dict2)
        return False


def update_progress(progress):
    # From this great post: https://stackoverflow.com/a/15860757/8087739
    # update_progress() : Displays or updates a console progress bar
    # Accepts a float between 0 and 1. Any int will be converted to a float.
    # A value under 0 represents a 'halt'.
    # A value at 1 or bigger represents 100%
    bar_length = 10  # Modify this to change the length of the progress bar
    status = ""
    if isinstance(progress, int):
        progress = float(progress)
    if not isinstance(progress, float):
        progress = 0
        status = "error: progress var must be float\r\n"
    if progress < 0:
        progress = 0
        status = "Halt...\r\n"
    if progress >= 1:
        progress = 1
        status = "Done...\r\n"
    block = int(round(bar_length * progress))
    text = "\rProgress: [{0}] {1}% {2}".format("#" * block + "-" * (bar_length - block), round(progress * 100, 2),
                                               status)
    sys.stdout.write(text)
    sys.stdout.flush()


def split_df(df, n):
    return df.groupby(np.arange(len(df)) // n)


def get_ohlcv(candles, n, from_zero: bool):
    if len(candles) < n:
        raise ValueError("Not enough candles provided, required at least {} candles, "
                         "but only received {}".format(n, len(candles)))
    new_candles = pd.DataFrame()
    df = split_df(candles, n)
    new_candles['high'] = df['high'].max().reset_index(drop=True)
    new_candles['low'] = df['low'].min().reset_index(drop=True)
    new_candles['volume'] = df['volume'].sum().reset_index(drop=True)
    new_candles['volume'] = new_candles['volume'].apply(lambda x: float(x))
    if from_zero:
        new_candles['close'] = candles['close'].iloc[0::n].reset_index(drop=True)
        new_candles['open'] = candles['open'].iloc[0::n].reset_index(drop=True)
        new_candles['time'] = candles['time'].iloc[0::n].reset_index(drop=True).astype('int64')
        new_candles['time'] = new_candles['time'].apply(lambda x: np.int64(x))
    else:
        new_candles['close'] = candles['close'].iloc[::n].reset_index(drop=True)
        new_candles['open'] = candles['open'].iloc[::n].reset_index(drop=True)
        new_candles['time'] = candles.index.to_series().iloc[::n].reset_index(drop=True)
        new_candles['time'] = new_candles['time'].apply(lambda x: np.int64(x.timestamp()))
    return new_candles


def aggregate_candles(history: pd.DataFrame, aggregation_size: int):
    """
    Aggregate history data (such as turn 1m data into 15m data)

    Args:
        history: A blankly generated dataframe
        aggregation_size: How many rows of history to aggregate - ex: aggregation_size=15 on 1m data produces
         15m intervals
    """
    aggregated = pd.DataFrame()
    splits = split_df(history, aggregation_size)
    for i in splits:
        # Build candles from the split dataframes
        frame: dict = i[1].to_dict()
        try:
            tick = {
                'time': list(frame['time'].values())[0],
                'open': list(frame['open'].values())[0],
                'high': max(frame['high'].values()),
                'low': min(frame['low'].values()),
                'close': list(frame['close'].values())[-1],
                'volume': sum(frame['volume'].values()),
            }
        except IndexError:
            continue
        aggregated = aggregated.append(tick, ignore_index=True)
    return aggregated


def get_ohlcv_from_list(tick_list: list, last_price: float):
    """
    Created with the purpose of parsing ticker data into a viable OHLCV pattern. The

    Args:
        tick_list (list): List of data containing price ticks. Needs to be at least: [{'price': 343, 'size': 3.4}, ...]
            The data must also be ordered oldest to most recent at the end
        last_price (float): The last price in case there isn't any valid data
    """
    out = {
        'open': last_price,
        'high': last_price,
        'low': last_price,
        'close': last_price,
        'volume': 0
    }
    if len(tick_list) > 0:
        out['open'] = tick_list[0]['price']
        out['close'] = tick_list[-1]['price']

    for i in tick_list:
        out['volume'] = out['volume'] + i['size']

        if i['price'] > out['high']:
            out['high'] = i['price']
        elif i['price'] < out['low']:
            out['low'] = i['price']

    return out


def ceil_date(date, **kwargs):
    secs = datetime.timedelta(**kwargs).total_seconds()
    return dt.fromtimestamp(date.timestamp() + secs - date.timestamp() % secs)


OVERESTIMATE_CONSTANT = 1.5


def get_estimated_start_from_limit(limit, end_epoch, resolution_str, resolution_multiplier):
    nyse = mcal.get_calendar('NYSE')
    required_length = ceil(limit * OVERESTIMATE_CONSTANT)
    resolution = time_interval_to_seconds(resolution_str)

    if resolution == 60 and limit < (1440 / resolution_multiplier):
        return end_epoch - 4 * 86400  # worst case is three day weekend at 9:30am open

    if resolution == 3600 and limit < (24 / resolution_multiplier):
        return end_epoch - 4 * 86400  # worst case is three day weekend at 9:30am open

    temp_start = end_epoch - limit * resolution * resolution_multiplier
    end_date = dt.fromtimestamp(end_epoch, tz=timezone.utc)
    start_date = dt.fromtimestamp(temp_start, tz=timezone.utc)

    schedule = nyse.schedule(start_date=start_date, end_date=end_date)
    date_range = mcal.date_range(schedule, frequency='1D')

    count = 1
    while len(date_range) < required_length:
        temp_start -= 3600 * OVERESTIMATE_CONSTANT * count
        start_date = dt.fromtimestamp(temp_start)
        schedule = nyse.schedule(start_date=start_date, end_date=end_date)
        date_range = mcal.date_range(schedule, frequency='1D')
        count += 1

    return temp_start


class AttributeDict(dict):
    """
    This is adds functions to the dictionary class, no other modifications. This gives dictionaries abilities like:

    print(account.BTC) -> {'available': 1, 'hold': 0}

    account.BTC = "cool"
    print(account.BTC) -> cool

    Basically you can get and set attributes with a dot instead of [] - like dict.available rather than
     dict['available']
    """

    def __getattr__(self, attr):
        # Try catch is wrapped to support copying objects
        try:
            return self[attr]
        except KeyError:
            raise AttributeError(attr)

    def __setattr__(self, attr, value):
        self[attr] = value


def format_with_new_line(original_string, *components):
    for i in components:
        original_string += str(i)

    original_string += '\n'

    return original_string


def trunc(number: float, decimals: int) -> float:
    """
    Truncate a number instead of rounding (ex: trunc(9.9999999, 2) == 9.99 instead of round(9.9999999, 2) == 10.0)

    Args:
        number (float): Number to truncate
        decimals (int): Number of decimals to keep: trunc(9.9999999, 2) == 9.99
    """
    stepper = 10.0 ** decimals
    return math_trunc(stepper * number) / stepper


def info_print(message):
    """
    This prints directly to stderr which allows a way to distinguish package info calls/errors from generic stdout

    Args:
        message: The message to print. INFO: will be prepended
    """
    print('INFO: ' + message, file=sys.stderr)


class Email:
    """
    Object wrapper for simplifying interaction with SMTP servers & the blankly.reporter.email function.

    Alternatively a notify.json can be created which automatically integrates with blankly.reporter.email()
    """

    def __init__(self, smtp_server: str, sender_email: str, password: str, port: int = 465):
        """
        Create the email wrapper:

        Args:
            smtp_server: The address of the smtp server
            sender_email: The email attached to the smtp account
            password: The password to log into SMTP
            port: SMTP port - sometimes will fail if not 465
        """
        self.__server = smtp_server
        self.__sender_email = sender_email
        self.__password = password
        self.__port = port

    def send(self, receiver_email: str, message: str):
        """
        Send an email to the receiver_email specified

        Args:
            receiver_email (str): The email that the message is sent to
            message (str): The body of the message
        """
        blankly.reporter.email(email_str=message, smtp_server=self.__server, sender_email=self.__sender_email,
                               receiver_email=receiver_email, password=self.__password, port=self.__port)


def count_decimals(number) -> int:
    """
    Count the number of decimals in a given float: 1.4335 -> 4 or 3 -> 0
    """
    return abs(decimal.Decimal(str(number)).as_tuple().exponent)


def check_backtesting() -> bool:
    """
    Tests if the environment is configured for backtesting. Primarily used for platform deployments but is
    applicable elsewhere
    """
    backtesting_env = os.getenv('BACKTESTING')
    if backtesting_env is not None:
        return backtesting_env == '1'
    else:
        return False


def order_protection(func):
    """
    Decorator to provide protection against live orders inside backtest environment
    """
    def wrapper(*args, **kwargs):
        if blankly._backtesting:
            raise Exception("Blocked attempt at live order inside backtesting environment")
        return func(*args, **kwargs)
    return wrapper<|MERGE_RESOLUTION|>--- conflicted
+++ resolved
@@ -54,16 +54,10 @@
             "binance_tld": import_checks.UserInputParser("us", str, import_checks.is_in_list, {"allowable": ["us", "com"]})
         },
         "alpaca": {
-<<<<<<< HEAD
             "websocket_stream": import_checks.UserInputParser("iex", str),
             "cash": import_checks.UserInputParser("USD", str),
-            "enable_shorting" : import_checks.UserInputParser(True, bool)
-=======
-            "websocket_stream": "iex",
-            "cash": "USD",
-            "enable_shorting": True,
-            "use_yfinance": False,
->>>>>>> ccf8be20
+            "enable_shorting" : import_checks.UserInputParser(True, bool),
+            "use_yfinance": import_checks.UserInputParser(False, bool)
         },
         "oanda": {
             "cash": import_checks.UserInputParser("USD", str)
@@ -77,7 +71,7 @@
     },
     "settings": {
         "use_price": import_checks.UserInputParser("close", str, import_checks.is_in_list,
-                                                   {"allowable": ["close", "open", "high", "low", "adj_close"]}),
+                                                   {"allowable": ["close", "open", "high", "low"]}),
         "smooth_prices": import_checks.UserInputParser(False, bool),
         "GUI_output": import_checks.UserInputParser(True, bool),
         "show_tickers_with_zero_delta": import_checks.UserInputParser(False, bool),
