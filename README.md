--- conflicted
+++ resolved
@@ -65,13 +65,6 @@
 
 ```python
 import blankly
-<<<<<<< HEAD
-
-"""
-This example shows how backtest over tweets
-"""
-
-=======
 """
 This example shows how backtest over tweets
 """
@@ -87,35 +80,8 @@
         if 'tsla' in data.lower() or 'gme' in data.lower():
             # Buy, sell or evaluate your portfolio
             pass
->>>>>>> 88016d93
-
-class TwitterBot(blankly.Model):
-    def main(self, args):
-        while self.has_data:
-            self.backtester.value_account()
-            self.sleep('1h')
-
-<<<<<<< HEAD
-    def event(self, type_: str, data: str):
-        # Now check if it's a tweet about Tesla
-        if 'tsla' in data.lower() or 'gme' in data.lower():
-            # Buy, sell or evaluate your portfolio
-            pass
-
-
-if __name__ == "__main__":
-    exchange = blankly.Alpaca()
-    model = TwitterBot(exchange)
-
-    # Add the tweets json here
-    model.backtester.add_custom_events(blankly.data.JsonEventReader('./tweets.json'))
-    # Now add some underlying prices at 1 month
-    model.backtester.add_prices('TSLA', '1h', start_date='3/20/22', stop_date='4/15/22')
-
-    # Backtest or run live
-    print(model.backtest(args=None, initial_values={'USD': 10000}))
-
-=======
+
+
 if __name__ == "__main__":
     exchange = blankly.Alpaca()
     model = TwitterBot(exchange)
@@ -128,7 +94,6 @@
     # Backtest or run live
     print(model.backtest(args=None, initial_values={'USD': 10000}))
 
->>>>>>> 88016d93
 ```
 
 **Check out alternative data examples [here](https://docs.blankly.finance/examples/model-framework)**
