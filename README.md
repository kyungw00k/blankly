

<br />

<div align="center">
   <img style="margin: 0 auto; padding-bottom: 15px; padding-top: 30px" width=70%" src="https://firebasestorage.googleapis.com/v0/b/blankly-6ada5.appspot.com/o/blankly-github-logo.png?alt=media&token=8f436cd2-3d28-432c-867a-afef780f4260">
</div>
<br />
<div align="center">
  <b>💨  Rapidly build and deploy quantitative models for stocks, crypto, and forex  🚀</b>
</div>
<br />


<p align="center">
   <a target="_blank" href="https://sonarcloud.io/dashboard?id=Blankly-Finance_Blankly"><img src="https://sonarcloud.io/api/project_badges/measure?project=Blankly-Finance_Blankly&metric=sqale_rating"></a>
   <a target="_blank" href="https://sonarcloud.io/dashboard?id=Blankly-Finance_Blankly"><img src="https://sonarcloud.io/api/project_badges/measure?project=Blankly-Finance_Blankly&metric=security_rating"></a>
   <a target="_blank" href="https://sonarcloud.io/dashboard?id=Blankly-Finance_Blankly"><img src="https://sonarcloud.io/api/project_badges/measure?project=Blankly-Finance_Blankly&metric=alert_status"></a>
   <a target="_blank" href="https://github.com/Blankly-Finance/Blankly/actions/workflows/test.yml"><img src="https://github.com/Blankly-Finance/Blankly/actions/workflows/test.yml/badge.svg?branch=main"></a> <br>
   <a target="_blank" href="https://pepy.tech/project/blankly"><img src="https://pepy.tech/badge/blankly/month"></a>
   <a target="_blank" href="https://github.com/Blankly-Finance/Blankly/blob/main/LICENSE"><img src="https://img.shields.io/pypi/l/blankly?color=gree"></a>
   <a target="_blank" href="https://github.com/Blankly-Finance/Blankly/stargazers"><img src="https://img.shields.io/github/stars/blankly-finance/blankly?style=social"></a>
   <a target="_blank" href="https://discord.gg/XWcmy7Y9bb"><img src="https://img.shields.io/discord/821563936297451530.svg?color=7289da&label=Blankly%20Discord&logo=discord&style=flat"></a>
   <a target="_blank" href="https://reddit.com/r/blankly"><img src="https://badgen.net/reddit/subscribers/r/blankly"></a>
</p>
<p align="center">
    <a target="_blank" href="https://docs.blankly.finance">View Docs</a>
    ·
    <a target="_blank" href="https://blankly.finance">Our Website</a>
    ·
    <a target="_blank" href="https://blankly.substack.com">Join Our Newsletter</a>
    ·
    <a href="#quickstart">Getting Started</a>
  </p>

---

## Why Blankly? 

Blankly is an elegant python library for interacting with crypto, stocks, and forex for in a consistent and streamlined way. Now, no more reading API or struggling to get data. Blankly offers a powerful feature-set, optimized for speed and ease of use, better backtesting, and ultimately better models. 

We're bridging the gap between local development systems & live APIs by building a framework which allows backtesting, 
paper trading, sandbox testing, and live cross-exchange deployment without modifying a single line of trading logic.

Check out our [website](https://blankly.finance) and our [docs](https://docs.blankly.finance).

### Trade Stocks, Crypto, and Forex Seamlessly

```python
from blankly import Alpaca, CoinbasePro

stocks = Alpaca()
crypto = CoinbasePro()

# Easily perform the same actions across exchanges & asset types
stocks.interface.market_order('AAPL', 'buy', 1)
crypto.interface.market_order('BTC-USD', 'buy', 1)
```

### Backtest Instantly Across Symbols

```python
from blankly import Alpaca, Strategy, StrategyState


def price_event(price, symbol, state):
    # Trading logic here
    state.interface.market_order(symbol, 'buy', 1)


# Authenticate
alpaca = Alpaca()
strategy = Strategy(alpaca)

# Check price every hour and send to the strategy function
# Easily switch resolutions and data
strategy.add_price_event(price_event, 'AAPL', '1h')
strategy.add_price_event(price_event, 'MSFT', '15m')

# Run the backtest
strategy.backtest(to='1y')
```

#### Accurate Backtest Holdings

<div align="center">
  <img style="margin: 0 auto; padding-bottom: 15px; padding-top: 30px" width=100%" src="https://firebasestorage.googleapis.com/v0/b/blankly-6ada5.appspot.com/o/screely-1631725027541.png?alt=media&token=1446fcf0-680b-4ee9-afcf-fbaea044eba7">
</div>

#### Useful Metrics

```bash
Blankly Metrics: 
Compound Annual Growth Rate (%):   54.0%
Cumulative Returns (%):            136.0%
Max Drawdown (%):                  60.0%
Variance (%):                      26.15%
Sortino Ratio:                     0.9
Sharpe Ratio:                      0.73
Calmar Ratio:                      0.99
Volatility:                        0.05
Value-at-Risk:                     358.25
Conditional Value-at-Risk:         34.16
```
### Go Live in One Line

Seamlessly run your model live!

```python
# Just turn this
strategy.backtest(to='1y')
# Into this
strategy.start()
```

Dates, times, and scheduling adjust on the backend to make the experience instant.

## Quickstart

### Installation

1. First install Blankly using `pip`. Blankly is hosted on [PyPi](https://pypi.org/project/Blankly/).

```bash
$ pip install blankly
```

2. Next, just run:
```bash
$ blankly init
```
This will initialize your working directory.

The command will create the files `keys.json`, `settings.json`, `backtest.json`, `deploy.json` and an example script called `bot.py`.

If you don't want to use our `init` command, you can find the same files in the `examples` folder under [`settings.json`](https://github.com/Blankly-Finance/Blankly/blob/main/examples/settings.json) and [`keys_example.json`](https://github.com/Blankly-Finance/Blankly/blob/main/examples/keys_example.json)

3. From there, **insert your API keys** from your exchange into the generated `keys.json` file.

More information can be found on our [docs](https://docs.blankly.finance)

### Directory format

The working directory format should have at least these files:
```
Project
   |-bot.py
   |-keys.json
   |-settings.json
```

#### Additional Info

Make sure you're using a supported version of python. The module is currently tested on these versions:

- Python 3.7
- Python 3.8
- Python 3.9
- Python 3.10

For more info, and ways to do more advanced things, check out our [getting started docs](https://docs.blankly.finance).

## Supported Exchanges

<<<<<<< HEAD
| Exchange     | Integrate | Websockets  | Paper Trading | Backtesting |
| ------------ | ------------ | ---------------- | ---------- | --------- |
| Coinbase Pro | 🟢           | 🟢               | 🟢        | 🟢        |
| Binance      | 🟢           | 🟢               | 🟢        | 🟢       |
| Alpaca       | 🟢         | 🟢             | 🟢      | 🟢        |
| OANDA | 🟢 | 🟡 | 🟢 | 🟢 |
| FTX | 🟢 | 🟢 | 🟡 | 🟢 |
| TD Ameritrade | 🔴 | 🔴 | 🔴 | 🔴 |
| Webull | 🔴 | 🔴 | 🔴 | 🔴 |
| Robinhood | 🔴 | 🔴 | 🔴 | 🔴 |
=======
| Exchange      | Integration | Websockets | Paper Trading | Backtesting |
|---------------|-------------|------------|---------------|-------------|
| Coinbase Pro  | 🟢          | 🟢         | 🟢            | 🟢          |
| Binance       | 🟢          | 🟢         | 🟢            | 🟢          |
| Alpaca        | 🟢          | 🟢         | 🟢            | 🟢          |
| OANDA         | 🟢          | 🟡         | 🟢            | 🟢          |
| FTX           | 🟡          | 🟡         | 🟡            | 🟡          |
| KuCoin        | 🟡          | 🟡         | 🟡            | 🟡          |
| TD Ameritrade | 🔴          | 🔴         | 🔴            | 🔴          |
| Webull        | 🔴          | 🔴         | 🔴            | 🔴          |
| Robinhood     | 🔴          | 🔴         | 🔴            | 🔴          |
>>>>>>> 45ef4081


🟢  = working

🟡  = in development, some or most features are working

🔴  = planned but not yet in development

* Interface calls take ~300 µs extra to homogenize the exchange data.

## RSI Example

We have a pre-built cookbook examples that implement strategies such as RSI, MACD, and the Golden Cross found in our [examples](https://docs.blankly.finance/examples/golden-cross).

The model below will run an RSI check every 30 minutes - **buying** below **30** and **selling** above **70** .

```python
import blankly
from blankly import StrategyState


def price_event(price, symbol, state: StrategyState):
    """ This function will give an updated price every 15 seconds from our definition below """
    state.variables['history'].append(price)
    rsi = blankly.indicators.rsi(state.variables['history'])
    
    if rsi[-1] < 30 and not state.variables['has_bought']:
        # Dollar cost average buy
        state.variables['has_bought'] = True
        state.interface.market_order(symbol, side='buy', size=1)
    elif rsi[-1] > 70 and state.variables['has_bought']:
        # Dollar cost average sell
        state.variables['has_bought'] = False
        state.interface.market_order(symbol, side='sell', size=1)


def init(symbol, state: StrategyState):
    # Download price data to give context to the algo
    state.variables['history'] = state.interface.history(symbol, to='1y', return_as='list')['open']
    state.variables['has_bought'] = False


if __name__ == "__main__":
    # Authenticate on alpaca to create a strategy
    alpaca = blankly.Alpaca()

    # Use our strategy helper on alpaca
    strategy = blankly.Strategy(alpaca)

    # Run the price event function every time we check for a new price - by default that is 15 seconds
    strategy.add_price_event(price_event, symbol='NCLH', resolution='30m', init=init)
    strategy.add_price_event(price_event, symbol='CRBP', resolution='1h', init=init)
    strategy.add_price_event(price_event, symbol='D', resolution='15m', init=init)
    strategy.add_price_event(price_event, symbol='GME', resolution='30m', init=init)

    # Start the strategy. This will begin each of the price event ticks
    # strategy.start()
    # Or backtest using this
    strategy.backtest(to='1y')
```
## Other Info

### Subscribe to our news!
https://blankly.substack.com/p/coming-soon

### Bugs

Please report any bugs or issues on the GitHub's Issues page.

### Disclaimer 

Trading is risky. We are not responsible for losses incurred using this software, software fitness for any particular purpose, or responsibility for any issues or bugs.
This is free software.

### Contributing

If you would like to support the project, pull requests are welcome.
You can also contribute just by telling us what you think of Blankly: https://forms.gle/4oAjG9MKRTYKX2hP9

### Licensing 

**Blankly** is distributed under the [**LGPL License**](https://www.gnu.org/licenses/lgpl-3.0.en.html). See the [LICENSE](/LICENSE) for more details.

New updates every day 💪.<|MERGE_RESOLUTION|>--- conflicted
+++ resolved
@@ -162,30 +162,17 @@
 
 ## Supported Exchanges
 
-<<<<<<< HEAD
-| Exchange     | Integrate | Websockets  | Paper Trading | Backtesting |
-| ------------ | ------------ | ---------------- | ---------- | --------- |
-| Coinbase Pro | 🟢           | 🟢               | 🟢        | 🟢        |
-| Binance      | 🟢           | 🟢               | 🟢        | 🟢       |
-| Alpaca       | 🟢         | 🟢             | 🟢      | 🟢        |
-| OANDA | 🟢 | 🟡 | 🟢 | 🟢 |
-| FTX | 🟢 | 🟢 | 🟡 | 🟢 |
-| TD Ameritrade | 🔴 | 🔴 | 🔴 | 🔴 |
-| Webull | 🔴 | 🔴 | 🔴 | 🔴 |
-| Robinhood | 🔴 | 🔴 | 🔴 | 🔴 |
-=======
 | Exchange      | Integration | Websockets | Paper Trading | Backtesting |
 |---------------|-------------|------------|---------------|-------------|
 | Coinbase Pro  | 🟢          | 🟢         | 🟢            | 🟢          |
 | Binance       | 🟢          | 🟢         | 🟢            | 🟢          |
 | Alpaca        | 🟢          | 🟢         | 🟢            | 🟢          |
 | OANDA         | 🟢          | 🟡         | 🟢            | 🟢          |
-| FTX           | 🟡          | 🟡         | 🟡            | 🟡          |
+| FTX           | 🟢          | 🟢         | 🟡            | 🟢          |
 | KuCoin        | 🟡          | 🟡         | 🟡            | 🟡          |
 | TD Ameritrade | 🔴          | 🔴         | 🔴            | 🔴          |
 | Webull        | 🔴          | 🔴         | 🔴            | 🔴          |
 | Robinhood     | 🔴          | 🔴         | 🔴            | 🔴          |
->>>>>>> 45ef4081
 
 
 🟢  = working
