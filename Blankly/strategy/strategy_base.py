"""
    Abstraction for creating event driven user strategies
    Copyright (C) 2021  Emerson Dove, Brandon Fan

    This program is free software: you can redistribute it and/or modify
    it under the terms of the GNU Lesser General Public License as published
    by the Free Software Foundation, either version 3 of the License, or
    (at your option) any later version.

    This program is distributed in the hope that it will be useful,
    but WITHOUT ANY WARRANTY; without even the implied warranty of
    MERCHANTABILITY or FITNESS FOR A PARTICULAR PURPOSE.  See the
    GNU Lesser General Public License for more details.

    You should have received a copy of the GNU Lesser General Public License
    along with this program.  If not, see <https://www.gnu.org/licenses/>.
"""
from Blankly.utils.utils import AttributeDict
import typing
import time

import pandas as pd
import numpy as np
import datetime
import Blankly
<<<<<<< HEAD
from Blankly.exchanges.Paper_Trade.backtest_controller import BackTestController
=======
from uuid import uuid4
>>>>>>> e40d095a
from Blankly.exchanges.exchange import Exchange
from Blankly.strategy.order import Order
from Blankly.utils.time_builder import time_interval_to_seconds


class Strategy:
    def __init__(self, exchange: Exchange, currency_pair='BTC-USD'):
        self.exchange = exchange
        self.Ticker_Manager = Blankly.TickerManager(self.exchange.get_type(), currency_pair)
        self.Orderbook_Manager = Blankly.OrderbookManager(self.exchange.get_type(), currency_pair)

        self.scheduling_pair = []  # Object to hold a currency and the resolution its pulled at: ["BTC-USD", 60]
        self.Interface = exchange.get_interface()

        # Create a cache for the current interface, and a wrapped paper trade object for user backtesting
        self.__interface_cache = self.Interface
        self.__paper_trade_exchange = Blankly.PaperTrade(self.exchange)
        self.__schedulers = []
        self.variables = {}

    def add_price_event(self, callback: typing.Callable, currency_pair: str, resolution: str):
        """
        Add Orderbook Event
        Args:
            callback: The price event callback that will be added to the current ticker and run at the proper resolution
            currency_pair: Currency pair to create the price event for
            resolution: The resolution that the callback will be run - in seconds
        """
        resolution = time_interval_to_seconds(resolution)
<<<<<<< HEAD
        self.scheduling_pair.append([currency_pair, resolution])
=======
        self.__resolutions.add(resolution)
        self.currency_pairs.add(currency_pair)
        callback_id = str(uuid4())
        self.variables[callback_id] = {}
>>>>>>> e40d095a
        if resolution < 10:
            # since it's less than 10 sec, we will just use the websocket feed - exchanges don't like fast calls
            self.Ticker_Manager.create_ticker(self.__idle_event, currency_id=currency_pair)
            self.__schedulers.append(
                Blankly.Scheduler(self.__price_event_websocket, resolution,
                                  initially_stopped=True,
                                  callback=callback,
                                  resolution=resolution,
                                  variables = self.variables[callback_id],
                                  currency_pair=currency_pair)
            )
        else:
            # Use the API
            self.__schedulers.append(
                Blankly.Scheduler(self.__price_event_rest, resolution,
                                  initially_stopped=True,
                                  callback=callback,
                                  variables = self.variables[callback_id],
                                  currency_pair=currency_pair)
            )

    def __idle_event(self):
        """
        Function to skip & ignore callbacks
        """
        pass


    def __process_orders(self, orders: typing.Any, currency_pair: str):
        if orders is None:
            return
        is_list_of_orders = isinstance(orders, list) and not isinstance(orders[0], Order)
        is_np_array_of_orders = isinstance(orders, np.array) and not isinstance(orders[0], Order)

        if is_list_of_orders or is_np_array_of_orders or not isinstance(orders, Order):
            raise ValueError("Expected an Order or a list of Orders but instead " + type(orders[0]))
        
        if isinstance(orders, list) or isinstance(orders, np.array):
            for order in orders:
                self.__submit_order(order)
        else:
            self.__submit_order(orders, currency_pair)

    def __submit_order(self, order: Order, currency_pair: str):
        if order.type == 'market':
            self.Interface.market_order(currency_pair, order.side, order.amount)
        if order.type == 'limit':
            self.Interface.limit_order(currency_pair, order.side, order.price, order.amount)
        
    def __price_event_rest(self, **kwargs):
        callback = kwargs['callback']
        currency_pair = kwargs['currency_pair']
        resolution = kwargs['resolution']
        variables = kwargs['variables']
        price = self.Interface.get_price(currency_pair)

        state = AttributeDict({
            'strategy': self, 
            'interface': self.Interface, 
            'portfolio_value': self.Interface.get_account(), 
            'open_orders': self.Interface.get_open_orders(), 
            'variables': variables,
            'resolution': resolution
        })
        
        orders = callback(price, currency_pair, state)
        self.__process_orders(orders, currency_pair)

    def __price_event_websocket(self, **kwargs):
        callback = kwargs['callback']
        currency_pair = kwargs['currency_pair']
        resolution = kwargs['resolution']
        variables = kwargs['variables']

        price = self.Ticker_Manager.get_most_recent_tick(override_currency=currency_pair)
        state = AttributeDict({
            'strategy': self, 
            'interface': self.Interface, 
            'portfolio_value': self.Interface.get_account(), 
            'open_orders': self.Interface.get_open_orders(), 
            'variables': variables,
            'resolution': resolution
        })
        orders = callback(price, currency_pair, state)
        self.__process_orders(orders)

    def add_orderbook_event(self, callback: typing.Callable, currency_pair: str):
        """
        Add Orderbook Event
        Args:
            callback: The price event callback that will be added to the current ticker and run at the proper resolution
            currency_pair: Currency pair to create the orderbook for
        """
        # since it's less than 10 sec, we will just use the websocket feed - exchanges don't like fast calls
        self.Orderbook_Manager.create_orderbook(self.__idle_event, currency_id=currency_pair)

        # TODO the tickers need some type of argument passing & saving like scheduler so that the 1 second min isn't
        #  required
        callback_id = str(uuid4())
        self.variables[callback_id] = {}
        self.__schedulers.append(
            Blankly.Scheduler(self.__orderbook_event_websocket, 1,
                              initially_stopped=True,
                              variables = self.variables[callback_id],
                              callback=callback, currency_pair=currency_pair)
        )

    def start(self):
        for i in self.__schedulers:
            i.start()

    def __orderbook_event_websocket(self, **kwargs):
        callback = kwargs['callback']
        currency_pair = kwargs['currency_pair']
        variables = kwargs['variables']

        price = self.Orderbook_Manager.get_most_recent_tick(override_currency=currency_pair)
        state = AttributeDict({
            'strategy': self, 
            'interface': self.Interface, 
            'portfolio_value': self.Interface.get_account(), 
            'open_orders': self.Interface.get_open_orders(), 
            'variables': variables,
        })
        orders = callback(price, currency_pair, state)
        self.__process_orders(orders, currency_pair)

    def backtest(self, to: str = None,
                 start_date: str = None,
                 end_date: str = None,
                 save: bool = False
                 ):
        """
        Turn this strategy into a backtest.

        Args:
            ** All arguments are optional - be sure that the required price info has been given at some point **

            to (str): Declare an amount of time before now to backtest from: ex: '5y' or '10h'
            start_date (str): Override argument "to" by specifying a start date such as "03/06/2018"
            end_date (str): End the backtest at a date such as "03/06/2018"
            save (bool): Save the price data that is required for the backtest
        """
        backtesting_controller = BackTestController(self.__paper_trade_exchange)

        start = None
        end = None

        if to is not None:
            start = time.time() - time_interval_to_seconds(to)
            end = time.time()

        if start_date is not None:
            start_date = pd.to_datetime(start_date)
            epoch = datetime.datetime.utcfromtimestamp(0)
            start = (start_date - epoch).total_seconds()

        if end_date is not None:
            end_date = pd.to_datetime(end_date)
            epoch = datetime.datetime.utcfromtimestamp(0)
            end = (end_date - epoch).total_seconds()

        self.Interface = self.__paper_trade_exchange.get_interface()

        # Append each of the events the class defines into the backtest
        for i in self.__schedulers:
            kwargs = i.get_kwargs()
            backtesting_controller.append_backtest_price_event(callback=kwargs['callback'],
                                                               asset_id=kwargs['currency_pair'],
                                                               time_interval=i.get_interval()
                                                               )

        for i in self.scheduling_pair:
            backtesting_controller.add_prices(i[0], start, end, i[1], save=save)

        # if asset_id is None:
        #     for currency in self.currency_pairs:
        #         for resolution in self.__resolutions:
        #             backtesting_controller.add_prices(currency, start, end, resolution)
        # elif asset_id is None and price_data is None:
        #     for resolution in self.__resolutions:
        #         hist = self.Interface.get_product_history(asset_id, start, end, resolution)
        #         self.__paper_trade_exchange.append_backtest_price_data(asset_id, hist)
        # else:
        #     backtesting_controller.append_backtest_price_data(asset_id, price_data)

        # Run the backtest & return results
        results = backtesting_controller.run()

        # Clean up
        self.Interface = self.__interface_cache

        return results<|MERGE_RESOLUTION|>--- conflicted
+++ resolved
@@ -23,11 +23,8 @@
 import numpy as np
 import datetime
 import Blankly
-<<<<<<< HEAD
 from Blankly.exchanges.Paper_Trade.backtest_controller import BackTestController
-=======
 from uuid import uuid4
->>>>>>> e40d095a
 from Blankly.exchanges.exchange import Exchange
 from Blankly.strategy.order import Order
 from Blankly.utils.time_builder import time_interval_to_seconds
@@ -57,14 +54,10 @@
             resolution: The resolution that the callback will be run - in seconds
         """
         resolution = time_interval_to_seconds(resolution)
-<<<<<<< HEAD
+        
         self.scheduling_pair.append([currency_pair, resolution])
-=======
-        self.__resolutions.add(resolution)
-        self.currency_pairs.add(currency_pair)
         callback_id = str(uuid4())
         self.variables[callback_id] = {}
->>>>>>> e40d095a
         if resolution < 10:
             # since it's less than 10 sec, we will just use the websocket feed - exchanges don't like fast calls
             self.Ticker_Manager.create_ticker(self.__idle_event, currency_id=currency_pair)
